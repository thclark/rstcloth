--- conflicted
+++ resolved
@@ -20,16 +20,6 @@
 
 class Cloth(object):
     def print_content(self):
-<<<<<<< HEAD
-        print('\n'.join(self._data))
-
-    def write(self, filename):
-        dirpath = os.path.dirname(filename)
-=======
-        """
-
-        :return:
-        """
         print('\n'.join(self._data))
 
     def write(self, filename):
@@ -38,8 +28,7 @@
         :param filename:
         :return:
         """
-        dirpath = filename.rsplit('/', 1)[0]
->>>>>>> f654e49b
+        dirpath = os.path.dirname(filename)
         if os.path.isdir(dirpath) is False:
             try:
                 os.makedirs(dirpath)
@@ -59,18 +48,13 @@
         return self._data
 
     @data.setter
-<<<<<<< HEAD
     def data(self, value):
+        """
+
+        :return:
+        """
         raise AttributeError(
             'cannot set the {}.data attribute directly'.format(
                 self.__class__.__name__
             )
         )
-=======
-    def data(self):
-        """
-
-        :return:
-        """
-        raise AttributeError('cannot set the RstCloth.data attribute directly')
->>>>>>> f654e49b
