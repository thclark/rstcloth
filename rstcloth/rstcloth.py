--- conflicted
+++ resolved
@@ -377,11 +377,7 @@
                 )
             )
         else:
-<<<<<<< HEAD
-            self._add(fill(bullet + content, indent, hanging_indent_len, wrap, width=self._line_width))
-=======
             self._add(self.fill(bullet + content, indent, hanging_indent_len))
->>>>>>> a2dca06e
 
     def field(self, name: str, value: str, indent: int = 0) -> None:
         """
