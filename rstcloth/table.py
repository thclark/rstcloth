# Copyright 2012-2013 10gen, Inc.
#
# Licensed under the Apache License, Version 2.0 (the "License");
# you may not use this file except in compliance with the License.
# You may obtain a copy of the License at
#
# http://www.apache.org/licenses/LICENSE-2.0
#
# Unless required by applicable law or agreed to in writing, software
# distributed under the License is distributed on an "AS IS" BASIS,
# WITHOUT WARRANTIES OR CONDITIONS OF ANY KIND, either express or implied.
# See the License for the specific language governing permissions and
# limitations under the License.
#
# Authors: Sam Kleinman, Kay Kim
from __future__ import unicode_literals

import os
import logging
import argparse
<<<<<<< HEAD
import string
=======
import textwrap
>>>>>>> eaaad786

import yaml

from .rstcloth import RstCloth

logger = logging.getLogger('rstcloth.table')


def normalize_cell_height(rowdata):
    """
    Normalize cells in the rowdata so that each cell has the same height;
    more specifically, ensure that each cell data list spans the same number of
    lines when printed as others in the row. Mutates 'rowdata' in place by only
    appeneding rather than resetting the reference.
    """
    maxlines = max([len(cell) for cell in rowdata])

    for cell in rowdata:
        for x in range(maxlines - len(cell)):
            cell.append(' ')


###################################
#
# Generating parts of the table.


class TableData(object):
    def __init__(self, num_columns=None):
        self.num_columns = num_columns
        self.num_rows = 0
        self.header = None
        self.rows = []
        self.final = False

    def _add(self, row, location='row'):
        if self.final is True:
            pass
        else:
            if location == 'header':
                self.header.append(row)
            elif location == 'row':
                self.rows.append(row)
            else:
                raise Exception('tables can only have headers or rows.')

    def _columns(self, num_columns):
        if self.num_columns is None:
            self.num_columns = num_columns
            return True
        elif self.num_columns == num_columns:
            return True
        elif num_columns != self.num_columns:
            raise Exception('rows must have the same number of columns as the table.')

    def add_row(self, row):
        if self._columns(len(row)):
            self.num_rows += 1
            self._add({self.num_rows: row}, location='row')

    def add_header(self, row):
        if self._columns(len(row)):
            if self.header is None:
                self.header = []

            o = []

            for i in row:
                o.append(i)

            self._add({0: o}, location='header')

    def finalize(self):
        self.final = True


class YamlTable(TableData):
    def __init__(self, inputfile, num_columns=None):
        super(YamlTable, self).__init__(num_columns)
        self.inputfile = inputfile
        self.format = None

        layout, meta, content = self.read_data(inputfile)
        self.layout = layout
        self.parse_table(layout, meta, content)

    def parse_table(self, layout, meta, content):
        if hasattr(meta, 'format'):
            self.format = meta.format

        if layout.header:
            header = []
            for cell in layout.header:
                header.append(eval(cell))

            self.add_header(header)

        for row in layout.rows:
            cells = []
            for cell in row.values():
                for c in cell:
                    cells.append(eval(c))

            self.add_row(cells)

    def read_data(self, datafile):
        with open(datafile, "rt") as f:
            parsed = yaml.load_all(f)
            layout = dict2obj(next(parsed))
            meta = dict2obj(next(parsed))
            content = dict2obj(next(parsed))

        if layout.section != 'layout':
            exit('layout document in "' + datafile + '" is malformed.')
        elif meta.section != 'meta':
            exit('meta document in "' + datafile + '" is malformed.')
        elif content.section != 'content':
            exit('content document in "' + datafile + '" is malformed.')

        return layout, meta, content

###################################
#
# Reading and processing input, and rendering table.


class dict2obj(object):
    """
    Converts a dict (from yaml, in this case) into a Python object.
    """

    def __init__(self, d):
        self.__dict__['d'] = d

    def __getattr__(self, key):
        try:
            value = self.__dict__['d'][key]
        except KeyError:
            raise AttributeError(key)

        if isinstance(value, dict):
            return dict2obj(value)

        return value

###################################
#
# Interaction


class OutputTable(object):
    pass


class RstTable(OutputTable):
    def __init__(self, imported_table):
        self.columnwidths = []
        self.tempcolumnwidths = []

        self.table = imported_table

        self.process_table_content()
        self.output = self.render_table()

    ###################################
    #
    # Flexibility for tables of different sizes.

    def _check_column_width(self, rowdata):
        """
        Compares the cell widths of the row with the curren max cell
        width in the global variables. Then updates
        ``tempcolumnwidths``. ``tempcolumnwidths`` variable maintains
        the running max width of each column.
        """
        if rowdata == [{}]:
            return False

        for row in rowdata:
            if self.tempcolumnwidths:
                max_widths = self.tempcolumnwidths.pop()
            else:
                max_widths = None

            current_widths = []

            for line in next(iter(row.values())):
                _width = []
                for subline in line.split('\n'):
                    _width.append(len(subline))
                current_widths.append(max(_width))

            if max_widths is None:
                self.tempcolumnwidths.append(current_widths)
            else:
                o = []
                for this, running in zip(current_widths, max_widths):
                    o.append(max(running, this))
                max_widths = o

                self.tempcolumnwidths.append(max_widths)

        return True

    ###################################
    #
    # Building the table representation

    def _get_row_line(self, delim='-'):
        """
        Produces and returns row deliminiters for restructured text tables.
        """

        return ('+' + delim +
                str(delim + '+' + delim).join([delim * width
                                               for width in self.columnwidths]) +
                delim + '+')

    def _get_row(self, rowdata):
        """
        Returns rows given ``rowdata`` properly formated for restructured text tables.
        """
        rowlines = []
        for line in zip(*rowdata):
            if len(rowlines) > 0:
                rowlines.append('\n')

            rowlines.append('| ' + ' | '.join([line[idx].ljust(self.columnwidths[idx])
                                               for idx in range(len(line))]) + ' |')

        return ''.join(rowlines)

    def _get_header_row(self, header):
        o = '| '

        cols = range(len(self.columnwidths))
        for header, rowidths, idx in zip(header, self.columnwidths, cols):
            o += header.ljust(self.columnwidths[idx]) + ' | '

        return o

    def process_table_content(self):
        self.table_data = []
        if not hasattr(self, 'num_columns'):
            self.num_columns = None
        # Compare cell widths of the header  with the
        # max cell widths stored in the global var tempcolumnwidths
        # and swap out value(s) if necessary.
        if self.table.header is not None:
            if self._check_column_width(self.table.header):
                self.table.header = self.table.header[0][0]

            if self.num_columns is None:
                self.num_columns = len(self.table.header)

        for row, index in zip(self.table.rows, range(len(self.table.rows))):
            if not row:
                continue

            parsed_row = []
            index = index + 1

            for line in row[index]:
                parsed_row.append(line.split('\n'))

            # process the data to ensure the table is big enough.
            if self.num_columns is None:
                self.num_columns = len(self.table.rows)

            self._check_column_width(self.table.rows)

            normalize_cell_height(parsed_row)

            # add the processed data to the table
            self.table_data.append(parsed_row)

        if len(self.tempcolumnwidths) > 0:
            self.columnwidths = self.tempcolumnwidths.pop()

    def render_table(self):
        o = []
        o.append(self._get_row_line())

        if self.table.header is not None:
            o.append(self._get_header_row(self.table.header))
            o.append(self._get_row_line('='))

        for row in self.table_data:
            o.append(self._get_row(row))
            o.append(self._get_row_line())

        return o

###################################
#
# Outputs a list-table


class ListTable(OutputTable):
    def __init__(self, imported_table, widths=None, indent=0):
        self.table = imported_table
        self.indent = indent

        if widths is not None:
            self.widths = [str(i) for i in widths]
        else:
            self.widths = None

        self.r = RstCloth()
        self._render_table()
        self.output = self.r.data

    def _render_table(self):
        rows = []
        _fields = []
        if self.table.header is not None:
            _fields.append(('header-rows', '1'))
            rows.append(self.table.header[0])
            idx = 0
        else:
            idx = 1

        if self.widths is not None:
            _fields.append(('widths', ' '.join(self.widths)))

        rows.extend(self.table.rows)

        self.r.directive('list-table', fields=_fields, indent=self.indent)

        self.r.newline()

        for row in rows:
            r = row[idx]

            self.r.li(r[0], bullet='* -', indent=self.indent + 3, wrap=False)
            self.r.newline()

            for cell in r[1:]:
                self.r.li(cell, bullet='  -',  indent=self.indent + 3, wrap=False)
                self.r.newline()

            idx += 1

###################################
#
# Outputs an HTML-table
# Currently, does NO processing of the data
# such as to handle links or to handle
# code-block directives


class HtmlTable(OutputTable):
    def __init__(self, imported_table):
        self.tags = {'tr': '<tr>',
                     'th': '<th>',
                     'td': '<td>',
                     'table': '<table>'}

        self.table = imported_table
        self.output = self.render_table()

    def render_table(self):
        o = [self.tags['table']]

        if self.table.header is not None:
            o.append(self._process_html_row(self.tags['tr'], self.tags['th'], self.table.header))

        for row in self.table.rows:
            o.append(self._process_html_row(self.tags['tr'], self.tags['td'], row.values()))

        o.append(self._get_ending_tag(self.tags['table']))
        return o

    def _process_html_row(self, tag, tagchild, rowdata):
        row = []
        row.append(tag)
        row.append("\n")

        if tagchild is None:
            row.append(rowdata)
        else:
            for data in rowdata:
                for cell in data:
                    row.append(self._process_html_row(tagchild, None, cell))
                    row.append("\n")
        row.append("\n")
        row.append(self._get_ending_tag(tag))

        return ''.join(row)

    def _get_ending_tag(self, tag):
        return tag.replace('<', '</', 1)


class TableBuilder(object):
    def __init__(self, table):
        self.output = table.output

    def write(self, outputfile=None):
        if outputfile is None:
            outputfile = get_outputfile(self.inputfile)

        dirpath = os.path.dirname(outputfile)
        if os.path.isdir(dirpath) is False:
            try:
                os.makedirs(dirpath)
            except OSError:
                logger.debug('{0} exists. ignoring.'.format(dirpath))

        with open(outputfile, 'w') as f:
            for line in self.output:
                f.write(line + '\n')

    def print_table(self):
        for line in self.output:
            print(line)

###################################
#
# Interface.


def get_outputfile(inputfile, outputfile):
    if outputfile is None:
        return inputfile.rsplit('.')[0] + '.rst'
    else:
        return outputfile


formats = {'rst': RstTable,
           'list': ListTable,
           'html': HtmlTable}


def user_input():
    parser = argparse.ArgumentParser('YAML to (RST/HTML) Table Builder')
    parser.add_argument('input', nargs='?', help='path of source yaml file.')

    output_help = 'path of output file. by default, the input file name with an ".rst" extension.'
    parser.add_argument('output', nargs='?', default=None, help=output_help)
    parser.add_argument('--type', '-t', choices=formats.keys(), default='rst',
                        help='output table format.')

    return parser.parse_args()


def main():
    ui = user_input()

    table_data = YamlTable(ui.input)

    if table_data.format is None:
        table_data.format = ui.type

    table = TableBuilder(formats[table_data.format](table_data))

    table.write(get_outputfile(ui.input, ui.output))


if __name__ == '__main__':
    main()<|MERGE_RESOLUTION|>--- conflicted
+++ resolved
@@ -18,11 +18,7 @@
 import os
 import logging
 import argparse
-<<<<<<< HEAD
 import string
-=======
-import textwrap
->>>>>>> eaaad786
 
 import yaml
 
