from unittest import TestCase
from rstcloth.rstcloth_builder import RstCloth


class TestRstCloth(TestCase):
    @classmethod
    def setUp(self):
        self.r = RstCloth()

    def test_adding_without_blocks(self):
        self.r._add('foo')
        self.assertEqual(self.r.data[0], 'foo')

    def test_newline(self):
        self.r.newline()
        self.assertEqual(len(self.r.data), 1)

    def test_multi_newline(self):
        self.r.newline(count=4)
        self.assertEqual(len(self.r.data[0]), 4 - 1)

    def test_directive_simple(self):
        self.r.directive('test')
        self.assertEqual(self.r.data[0], '.. test::')

    def test_directive_arg_named(self):
        self.r.directive('test', arg='what')
        self.assertEqual(self.r.data[0], '.. test:: what')

    def test_directive_arg_positional(self):
        self.r.directive('test', 'what')
        self.assertEqual(self.r.data[0], '.. test:: what')

    def test_directive_fields(self):
        self.r.directive('test', fields=[('a', 'b')])
        self.assertEqual(self.r.data[0], '.. test::')
        self.assertEqual(self.r.data[1], '   :a: b')

    def test_directive_fields_with_arg(self):
        self.r.directive('test', arg='what', fields=[('a', 'b')])
        self.assertEqual(self.r.data[0], '.. test:: what')
        self.assertEqual(self.r.data[1], '   :a: b')

    def test_directive_fields_multiple(self):
        self.r.directive('test', fields=[('a', 'b'), ('c', 'd')])
        self.assertEqual(self.r.data[0], '.. test::')
        self.assertEqual(self.r.data[1], '   :a: b')
        self.assertEqual(self.r.data[2], '   :c: d')

    def test_directive_fields_multiple_arg(self):
        self.r.directive('test', arg='new', fields=[('a', 'b'), ('c', 'd')])
        self.assertEqual(self.r.data[0], '.. test:: new')
        self.assertEqual(self.r.data[1], '   :a: b')
        self.assertEqual(self.r.data[2], '   :c: d')

    def test_directive_content(self):
        self.r.directive('test', content='string')
        self.assertEqual(self.r.data[0], '.. test::')
        self.assertEqual(self.r.data[1], '')
        self.assertEqual(self.r.data[2], '   string')

    def test_directive_with_multiline_content(self):
        self.r.directive('test', content=['string', 'second'])
        self.assertEqual(self.r.data[0], '.. test::')
        self.assertEqual(self.r.data[1], '')
        self.assertEqual(self.r.data[2], '   string')
        self.assertEqual(self.r.data[3], '   second')

    def test_directive_simple_indent(self):
        self.r.directive('test', indent=3)
        self.assertEqual(self.r.data, ['   .. test::'])

    def test_directive_arg_named_indent(self):
        self.r.directive('test', arg='what', indent=3)
        self.assertEqual(self.r.data, ['   .. test:: what'])

    def test_directive_arg_positional_indent(self):
        self.r.directive('test', 'what', indent=3)
        self.assertEqual(self.r.data, ['   .. test:: what'])

    def test_directive_fields_indent(self):
        self.r.directive('test', fields=[('a', 'b')], indent=3)
        self.assertEqual(self.r.data, ['   .. test::', '      :a: b'])

    def test_directive_fields_with_arg_indent(self):
        self.r.directive('test', arg='what', fields=[('a', 'b')], indent=3)
        self.assertEqual(self.r.data, ['   .. test:: what', '      :a: b'])

    def test_directive_fields_multiple_indent(self):
        self.r.directive('test', indent=3, fields=[('a', 'b'), ('c', 'd')])
        self.assertEqual(self.r.data, ['   .. test::', '      :a: b', '      :c: d'])

    def test_directive_fields_multiple_arg_indent(self):
        self.r.directive('test', arg='new', indent=3, fields=[('a', 'b'), ('c', 'd')])
        self.assertEqual(self.r.data, ['   .. test:: new', '      :a: b', '      :c: d'])

    def test_directive_content_indent(self):
        self.r.directive('test', content='string', indent=3)
        self.assertEqual(self.r.data, ['   .. test::', '   ', '      string'])

    def test_directive_with_multiline_content_indent(self):
        self.r.directive('test', indent=3, content=['string', 'second'])
        self.assertEqual(self.r.data, ['   .. test::', '   ', '      string', '      second'])

    def test_single_role_no_text(self):
        ret = self.r.role('test', 'value')
        self.assertEqual(ret, ':test:`value`')

    def test_multi_role_no_text(self):
        ret = self.r.role(['test', 'role'], 'value')
        self.assertEqual(ret, ':test:role:`value`')

    def test_single_role_text(self):
        ret = self.r.role('test', 'value', 'link')
        self.assertEqual(ret, ':test:`link <value>`')

    def test_multi_role_text(self):
        ret = self.r.role(['test', 'role'], 'value', 'link')
        self.assertEqual(ret, ':test:role:`link <value>`')

    def test_single_role_no_text_args(self):
        ret = self.r.role(name='test', value='value')
        self.assertEqual(ret, ':test:`value`')

    def test_multi_role_no_text_args(self):
        ret = self.r.role(name=['test', 'role'], value='value')
        self.assertEqual(ret, ':test:role:`value`')

    def test_single_role_text_args(self):
        ret = self.r.role(name='test', value='value', text='link')
        self.assertEqual(ret, ':test:`link <value>`')

    def test_multi_role_text_args(self):
        ret = self.r.role(name=['test', 'role'], value='value', text='link')
        self.assertEqual(ret, ':test:role:`link <value>`')

    def test_bold(self):
        ret = self.r.bold('text')
        self.assertEqual(ret, '**text**')

    def test_emph(self):
        ret = self.r.emph('text')
        self.assertEqual(ret, '*text*')

    def test_pre(self):
        ret = self.r.pre('text')
        self.assertEqual(ret, '``text``')

    def test_inline_link(self):
        ret = self.r.inline_link('text', 'link')
        self.assertEqual(ret, '`text <link>`_')

    def test_footnote_ref(self):
        ret = self.r.footnote_ref('name')
        self.assertEqual(ret, '[#name]')

    def test_codeblock_simple(self):
        self.r.codeblock('ls -lha')
        self.assertEqual(self.r.data, ['::', '   ls -lha'])

    def test_codeblock_with_language(self):
        self.r.codeblock('ls -lha', language='shell')
        self.assertEqual(self.r.data, ['.. code-block:: shell', '', '   ls -lha'])

    def test_footnote(self):
        self.r.footnote('footsnotes', 'text of the note')
        self.assertEqual(self.r.data[0], '.. [#footsnotes] text of the note')

    def test_footnote_with_indent(self):
        self.r.footnote('footsnotes', 'text of the note', indent=3)
        self.assertEqual(self.r.data[0], '   .. [#footsnotes] text of the note')

    def test_footnote_with_wrap(self):
        self.r.footnote('footsnotes', 'the ' * 40, wrap=True)
        self.assertEqual(self.r.data[0],
                         '.. [#footsnotes]' + ' the' * 14 + '\n  ' + ' the' * 17 + '\n  ' + ' the' * 9)

    def test_definition(self):
        self.r.definition('defitem', 'this is def text')
        self.assertEqual(self.r.data, ['defitem', '   this is def text'])

    def test_definition_with_indent(self):
        self.r.definition('defitem', 'this is def text', indent=3)
        self.assertEqual(self.r.data, ['   defitem', '      this is def text'])

    def test_title_default(self):
        self.r.title('test text')
        self.assertEqual(self.r.data, ['=========', 'test text', '========='])

    def test_title_alt(self):
        self.r.title('test text', char='-')
        self.assertEqual(self.r.data, ['---------', 'test text', '---------'])

    def test_heading_one(self):
        self.r.heading('test heading', char='-', indent=0)
        self.assertEqual(self.r.data, ['test heading', '------------'])

    def test_heading_two(self):
        self.r.heading('test heading', char='^', indent=0)
        self.assertEqual(self.r.data, ['test heading', '^^^^^^^^^^^^'])

    def test_h1(self):
        self.r.h1('test')
        self.assertEqual(self.r.data, ['test', '===='])

    def test_h2(self):
        self.r.h2('test')
        self.assertEqual(self.r.data, ['test', '----'])

    def test_h3(self):
        self.r.h3('test')
        self.assertEqual(self.r.data, ['test', '~~~~'])

    def test_h4(self):
        self.r.h4('test')
        self.assertEqual(self.r.data, ['test', '++++'])

    def test_h5(self):
        self.r.h5('test')
        self.assertEqual(self.r.data, ['test', '^^^^'])

    def test_h6(self):
        self.r.h6('test')
        self.assertEqual(self.r.data, ['test', ';;;;'])

    def test_replacement(self):
        self.r.replacement('foo', 'replace-with-bar')
        self.assertEqual(self.r.data, ['.. |foo| replace:: replace-with-bar'])

    def test_replacement_with_indent(self):
        self.r.replacement('foo', 'replace-with-bar', indent=3)
        self.assertEqual(self.r.data, ['   .. |foo| replace:: replace-with-bar'])

    def test_li_simple(self):
        self.r.li('foo')
        self.assertEqual(self.r.data, ['- foo'])

    def test_li_simple_indent(self):
        self.r.li('foo', indent=3)
        self.assertEqual(self.r.data, ['   - foo'])

    def test_li_simple_alt(self):
        self.r.li('foo', bullet='*')
        self.assertEqual(self.r.data, ['* foo'])

    def test_li_simple_alt_indent(self):
        self.r.li('foo', bullet='*', indent=3)
        self.assertEqual(self.r.data, ['   * foo'])

    def test_li_complex(self):
        self.r.li(['foo', 'bar'])
        self.assertEqual(self.r.data, ['- foo bar'])

    def test_li_complex_indent(self):
        self.r.li(['foo', 'bar'], indent=3)
        self.assertEqual(self.r.data, ['   - foo bar'])

    def test_li_complex_alt(self):
        self.r.li(['foo', 'bar'], bullet='*')
        self.assertEqual(self.r.data, ['* foo bar'])

    def test_li_complex_alt_indent(self):
        self.r.li(['foo', 'bar'], bullet='*', indent=3)
        self.assertEqual(self.r.data, ['   * foo bar'])

    def test_field_simple(self):
        self.r.field('fname', 'fvalue')
        self.assertEqual(self.r.data, [':fname: fvalue'])

    def test_field_long_simple(self):
        self.r.field('fname is fname', 'fvalue')
        self.assertEqual(self.r.data, [':fname is fname: fvalue'])

    def test_field_simple_long(self):
        self.r.field('fname', 'v' * 54)
        self.assertEqual(self.r.data, [':fname: ' + 'v' * 54])

    def test_field_simple_long_long(self):
        self.r.field('fname', 'v' * 55)
        self.assertEqual(self.r.data, [':fname:', '', '   ' + 'v' * 55])

    def test_field_indent_simple(self):
        self.r.field('fname', 'fvalue', indent=3)
        self.assertEqual(self.r.data, ['   :fname: fvalue'])

    def test_field_indent_long_simple(self):
        self.r.field('fname is fname', 'fvalue', indent=3)
        self.assertEqual(self.r.data, ['   :fname is fname: fvalue'])

    def test_field_indent_simple_long(self):
        self.r.field('fname', 'v' * 54, indent=3)
        self.assertEqual(self.r.data, ['   :fname: ' + 'v' * 54])

    def test_field_indent_simple_long_long(self):
        self.r.field('fname', 'v' * 55, indent=3)
        self.assertEqual(self.r.data, ['   :fname:', '   ', '      ' + 'v' * 55])

    def test_field_wrap_simple(self):
        self.r.field('fname', 'the ' * 100)
        self.assertEqual(self.r.data, [':fname:', '', '  ' + ' the' * 18, '  ' + ' the' * 18, '  ' + ' the' * 18, '  ' + ' the' * 18, '  ' + ' the' * 18, '  ' + ' the' * 10])

    def test_field_wrap_indent_simple(self):
        self.r.field('fname', 'the ' * 100, indent=3)
        self.assertEqual(self.r.data, ['   :fname:', '   ', '     ' + ' the' * 18, '     ' + ' the' * 18, '     ' + ' the' * 18, '     ' + ' the' * 18, '     ' + ' the' * 18, '     ' + ' the' * 10])

    def test_content_string(self):
        self.r.content('this is sparta')
        self.assertEqual(self.r.data, ['this is sparta'])

    def test_content_list(self):
        self.r.content(['this is sparta', 'this is spinal tap'])
        self.assertEqual(self.r.data, ['this is sparta', 'this is spinal tap'])

    def test_content_indent_string(self):
        self.r.content('this is sparta', indent=3)
        self.assertEqual(self.r.data, ['   this is sparta'])

    def test_content_indent_list(self):
        self.r.content(['this is sparta', 'this is spinal tap'], indent=3)
        self.assertEqual(self.r.data, ['   this is sparta', '   this is spinal tap'])

    def test_content_long(self):
        self.r.content('the ' * 100)
        self.assertEqual(self.r.data, [ 'the' + ' the' * 17, 'the ' * 17 + 'the', 'the ' * 17 + 'the', 'the ' * 17 + 'the', 'the ' * 17 + 'the', 'the ' * 9 + 'the' ])

    def test_ontent_indent_long(self):
        self.r.content('the ' * 100, indent=3)
        self.assertEqual(self.r.data, [ '   the' + ' the' * 17, "   " + 'the ' * 17 + 'the', '   ' + 'the ' * 17 + 'the', '   ' + 'the ' * 17 + 'the', '   ' + 'the ' * 17 + 'the', '   ' + 'the ' * 9 + 'the' ])

    def test_ontent_indent_long_nowrap(self):
        self.r.content('the ' * 100, wrap=False, indent=3)
        self.assertEqual(self.r.data, [ '   ' + 'the ' * 99 + 'the'])

    def test_ref_target_named(self):
        self.r.ref_target(name="foo-are-magic-ref0")
        self.assertEqual(self.r.data, ['.. _foo-are-magic-ref0:'])

    def test_ref_target_unnamed(self):
        self.r.ref_target("foo-are-magic-ref1")
        self.assertEqual(self.r.data, ['.. _foo-are-magic-ref1:'])

    def test_ref_target_named_with_indent(self):
        self.r.ref_target(name="foo-are-magic-ref2", indent=3)
        self.assertEqual(self.r.data, ['   .. _foo-are-magic-ref2:'])

    def test_ref_target_unnamed_wo_indent(self):
        self.r.ref_target("foo-are-magic-ref3", 3)
<<<<<<< HEAD
        self.assertEqual(self.r.data, ['   .. _foo-are-magic-ref3:'])

    def test_set_data(self):
        with self.assertRaises(AttributeError) as exception:
            self.r.data = []
        self.assertIn('cannot set the RstCloth.data attribute directly',
                      exception.exception.args)
=======
        self.assertEqual(self.r.data, ['   .. _foo-are-magic-ref3:'])
>>>>>>> f654e49b
<|MERGE_RESOLUTION|>--- conflicted
+++ resolved
@@ -345,14 +345,10 @@
 
     def test_ref_target_unnamed_wo_indent(self):
         self.r.ref_target("foo-are-magic-ref3", 3)
-<<<<<<< HEAD
         self.assertEqual(self.r.data, ['   .. _foo-are-magic-ref3:'])
 
     def test_set_data(self):
         with self.assertRaises(AttributeError) as exception:
             self.r.data = []
         self.assertIn('cannot set the RstCloth.data attribute directly',
-                      exception.exception.args)
-=======
-        self.assertEqual(self.r.data, ['   .. _foo-are-magic-ref3:'])
->>>>>>> f654e49b
+                      exception.exception.args)